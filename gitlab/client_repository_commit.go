/*
Copyright 2020 The Flux CD contributors.

Licensed under the Apache License, Version 2.0 (the "License");
you may not use this file except in compliance with the License.
You may obtain a copy of the License at

    http://www.apache.org/licenses/LICENSE-2.0

Unless required by applicable law or agreed to in writing, software
distributed under the License is distributed on an "AS IS" BASIS,
WITHOUT WARRANTIES OR CONDITIONS OF ANY KIND, either express or implied.
See the License for the specific language governing permissions and
limitations under the License.
*/

package gitlab

import (
	"context"
	"fmt"

	"github.com/fluxcd/go-git-providers/gitprovider"
	"github.com/xanzy/go-gitlab"
)

// CommitClient implements the gitprovider.CommitClient interface.
var _ gitprovider.CommitClient = &CommitClient{}

// CommitClient operates on the commits for a specific repository.
type CommitClient struct {
	*clientContext
	ref gitprovider.RepositoryRef
}

// ListPage lists repository commits of the given page and page size.
func (c *CommitClient) ListPage(_ context.Context, branch string, perPage, page int) ([]gitprovider.Commit, error) {
	dks, err := c.listPage(branch, perPage, page)
	if err != nil {
		return nil, err
	}
	// Cast to the generic []gitprovider.Commit
	commits := make([]gitprovider.Commit, 0, len(dks))
	for _, dk := range dks {
		commits = append(commits, dk)
	}
	return commits, nil
}

func (c *CommitClient) listPage(branch string, perPage, page int) ([]*commitType, error) {
	// GET /repos/{owner}/{repo}/commits
	apiObjs, err := c.c.ListCommitsPage(getRepoPath(c.ref), branch, perPage, page)
	if err != nil {
		return nil, err
	}

	// Map the api object to our CommitType type
	keys := make([]*commitType, 0, len(apiObjs))
	for _, apiObj := range apiObjs {
		keys = append(keys, newCommit(c, apiObj))
	}

	return keys, nil
}

// Create creates a commit with the given specifications.
<<<<<<< HEAD
func (c *CommitClient) Create(ctx context.Context, branch string, message string, files []gitprovider.File) (gitprovider.Commit, error) {
=======
func (c *CommitClient) Create(_ context.Context, branch string, message string, files []gitprovider.CommitFile) (gitprovider.Commit, error) {
>>>>>>> ddea4187

	if len(files) == 0 {
		return nil, fmt.Errorf("no files added")
	}

	commitActions := make([]*gitlab.CommitActionOptions, 0)
	for _, file := range files {
		fileAction := gitlab.FileCreate
		if file.Content == nil {
			fileAction = gitlab.FileDelete
		}

		commitActions = append(commitActions, &gitlab.CommitActionOptions{
			Action:   &fileAction,
			FilePath: file.Path,
			Content:  file.Content,
		})
	}

	opts := &gitlab.CreateCommitOptions{
		Branch:        &branch,
		CommitMessage: &message,
		Actions:       commitActions,
	}

	commit, _, err := c.c.Client().Commits.CreateCommit(getRepoPath(c.ref), opts)
	if err != nil {
		return nil, err
	}

	return newCommit(c, commit), nil
}<|MERGE_RESOLUTION|>--- conflicted
+++ resolved
@@ -64,11 +64,7 @@
 }
 
 // Create creates a commit with the given specifications.
-<<<<<<< HEAD
-func (c *CommitClient) Create(ctx context.Context, branch string, message string, files []gitprovider.File) (gitprovider.Commit, error) {
-=======
 func (c *CommitClient) Create(_ context.Context, branch string, message string, files []gitprovider.CommitFile) (gitprovider.Commit, error) {
->>>>>>> ddea4187
 
 	if len(files) == 0 {
 		return nil, fmt.Errorf("no files added")
